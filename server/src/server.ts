/* --------------------------------------------------------------------------------------------
 * Copyright (c) Microsoft Corporation. All rights reserved.
 * Licensed under the MIT License. See License.txt in the project root for license information.
 * ------------------------------------------------------------------------------------------ */
import {
  createConnection,
  TextDocuments,
  Diagnostic,
  DiagnosticSeverity,
  ProposedFeatures,
  InitializeParams,
  DidChangeConfigurationNotification,
  CompletionItem,
  CompletionItemKind,
  TextDocumentPositionParams,
  TextDocumentSyncKind,
  InitializeResult,
  HoverParams,
  Definition,
  HandlerResult,
} from "vscode-languageserver/node";

import {
  Position,
  InlayHint,
  InlayHintParams,
  InlayHintLabelPart,
  InlayHintKind,
} from "vscode-languageserver-protocol";

import { TextDocument } from "vscode-languageserver-textdocument";

interface NuTextDocument extends TextDocument {
  nuInlayHints?: InlayHint[];
}
import fs = require("fs");
import tmp = require("tmp");
import path = require("path");

import util = require("node:util");
import { TextEncoder } from "node:util";
import { fileURLToPath } from "node:url";

// eslint-disable-next-line @typescript-eslint/no-var-requires
const exec = util.promisify(require("node:child_process").exec);

const tmpFile = tmp.fileSync({ prefix: "nushell", keep: false });

// Create a connection for the server, using Node's IPC as a transport.
// Also include all preview / proposed LSP features.
const connection = createConnection(ProposedFeatures.all);

// Create a simple text document manager.
const documents: TextDocuments<TextDocument> = new TextDocuments(TextDocument);

let hasConfigurationCapability = false;
let hasWorkspaceFolderCapability = false;
let hasDiagnosticRelatedInformationCapability = false;

connection.onInitialize((params: InitializeParams) => {
  const capabilities = params.capabilities;

  // Does the client support the `workspace/configuration` request?
  // If not, we fall back using global settings.
  hasConfigurationCapability = !!(
    capabilities.workspace && !!capabilities.workspace.configuration
  );
  hasWorkspaceFolderCapability = !!(
    capabilities.workspace && !!capabilities.workspace.workspaceFolders
  );
  hasDiagnosticRelatedInformationCapability = !!(
    capabilities.textDocument &&
    capabilities.textDocument.publishDiagnostics &&
    capabilities.textDocument.publishDiagnostics.relatedInformation
  );

  const result: InitializeResult = {
    capabilities: {
      textDocumentSync: TextDocumentSyncKind.Incremental,
      // Tell the client that this server supports code completion.
      completionProvider: {
        resolveProvider: true,
      },
      inlayHintProvider: {
        resolveProvider: false,
      },
      hoverProvider: true,
      definitionProvider: true,
    },
  };
  if (hasWorkspaceFolderCapability) {
    result.capabilities.workspace = {
      workspaceFolders: {
        supported: true,
      },
    };
  }
  return result;
});

async function durationLogWrapper<T>(
  label: string,
  fn: () => Promise<T>
): Promise<T> {
  console.log("Triggered " + label + ": ...");
  console.time(label);
  const result = await fn();

  // This purposefully has the same prefix length as the "Triggered " log above,
  // also does not add a newline at the end.
  process.stdout.write("Finished  ");
  console.timeEnd(label);
  return new Promise<T>((resolve) => resolve(result));
}

connection.onInitialized(() => {
  if (hasConfigurationCapability) {
    // Register for all configuration changes.
    connection.client.register(
      DidChangeConfigurationNotification.type,
      undefined
    );
  }
  if (hasWorkspaceFolderCapability) {
    connection.workspace.onDidChangeWorkspaceFolders((_event) => {
      connection.console.log("Workspace folder change event received.");
    });
  }
});

// The example settings
interface NushellLSPSettings {
  maxNumberOfProblems: number;
  hints: {
    showInferredTypes: boolean;
  };
  nushellExecutablePath: string;
  maxNushellInvocationTime: number;
}

// The global settings, used when the `workspace/configuration` request is not supported by the client.
// Please note that this is not the case when using this server with the client provided in this example
// but could happen with other clients.
const defaultSettings: NushellLSPSettings = {
  maxNumberOfProblems: 1000,
  hints: { showInferredTypes: true },
  nushellExecutablePath: "nu",
  maxNushellInvocationTime: 10000000,
};
let globalSettings: NushellLSPSettings = defaultSettings;

// Cache the settings of all open documents
const documentSettings: Map<string, Thenable<NushellLSPSettings>> = new Map();

connection.onDidChangeConfiguration((change) => {
  if (hasConfigurationCapability) {
    // Reset all cached document settings
    documentSettings.clear();
  } else {
    globalSettings = <NushellLSPSettings>(
      (change.settings.nushellLanguageServer || defaultSettings)
    );
  }

  // Revalidate all open text documents
  documents.all().forEach(validateTextDocument);
});

function getDocumentSettings(resource: string): Thenable<NushellLSPSettings> {
  if (!hasConfigurationCapability) {
    return Promise.resolve(globalSettings);
  }
  let result = documentSettings.get(resource);
  if (!result) {
    result = connection.workspace.getConfiguration({
      scopeUri: resource,
      section: "nushellLanguageServer",
    });
    documentSettings.set(resource, result);
  }
  return result;
}

// Only keep settings for open documents
documents.onDidClose((e) => {
  documentSettings.delete(e.document.uri);
});

// The content of a text document has changed. This event is emitted
// when the text document first opened or when its content has changed.
documents.onDidChangeContent((change) => {
  validateTextDocument(change.document);
});

async function validateTextDocument(
  textDocument: NuTextDocument
): Promise<void> {
  return await durationLogWrapper(
    `validateTextDocument ${textDocument.uri}`,
    async () => {
      if (!hasDiagnosticRelatedInformationCapability) {
        console.error(
          "Trying to validate a document with no diagnostic capability"
        );
        return;
      }

      // // In this simple example we get the settings for every validate run.
      const settings = await getDocumentSettings(textDocument.uri);

      // The validator creates diagnostics for all uppercase words length 2 and more
      const text = textDocument.getText();

      const lineBreaks = findLineBreaks(text);

      const stdout = await runCompiler(text, "--ide-check", settings);

      textDocument.nuInlayHints = [];

      const diagnostics: Diagnostic[] = [];

      // FIXME: We use this to deduplicate type hints given by the compiler.
      //        It'd be nicer if it didn't give duplicate hints in the first place.
      const seenTypeHintPositions = new Set();

      const lines = stdout.split("\n").filter((l) => l.length > 0);
      for (const line of lines) {
        connection.console.log("line: " + line);
        try {
          const obj = JSON.parse(line);

          if (obj.type == "diagnostic") {
            let severity: DiagnosticSeverity = DiagnosticSeverity.Error;

            switch (obj.severity) {
              case "Information":
                severity = DiagnosticSeverity.Information;
                break;
              case "Hint":
                severity = DiagnosticSeverity.Hint;
                break;
              case "Warning":
                severity = DiagnosticSeverity.Warning;
                break;
              case "Error":
                severity = DiagnosticSeverity.Error;
                break;
            }

            const position_start = convertSpan(obj.span.start, lineBreaks);
            const position_end = convertSpan(obj.span.end, lineBreaks);

            const diagnostic: Diagnostic = {
              severity,
              range: {
                start: position_start,
                end: position_end,
              },
              message: obj.message,
              source: textDocument.uri,
            };

            // connection.console.log(diagnostic.message);

            diagnostics.push(diagnostic);
          } else if (obj.type == "hint") {
            if (!seenTypeHintPositions.has(obj.position)) {
              seenTypeHintPositions.add(obj.position);
              const position = convertSpan(obj.position.end, lineBreaks);
              const hint_string = ": " + obj.typename;
              const hint = InlayHint.create(
                position,
                [InlayHintLabelPart.create(hint_string)],
                InlayHintKind.Type
              );

              textDocument.nuInlayHints.push(hint);
            }
          }
        } catch (e) {
          connection.console.error(`error: ${e}`);
        }
      }

      // Send the computed diagnostics to VSCode.
      connection.sendDiagnostics({ uri: textDocument.uri, diagnostics });
    }
  );
}

connection.onDidChangeWatchedFiles((_change) => {
  // Monitored files have change in VSCode
  connection.console.log("We received an file change event");
});

function lowerBoundBinarySearch(arr: number[], num: number): number {
  let low = 0;
  let mid = 0;
  let high = arr.length - 1;

  if (num >= arr[high]) return high;

  while (low < high) {
    // Bitshift to avoid floating point division
    mid = (low + high) >> 1;

    if (arr[mid] < num) {
      low = mid + 1;
    } else {
      high = mid;
    }
  }

  return low - 1;
}

function convertSpan(utf8_offset: number, lineBreaks: Array<number>): Position {
  const lineBreakIndex = lowerBoundBinarySearch(lineBreaks, utf8_offset);

  const start_of_line_offset =
    lineBreakIndex == -1 ? 0 : lineBreaks[lineBreakIndex] + 1;
  const character = Math.max(0, utf8_offset - start_of_line_offset);

  return { line: lineBreakIndex + 1, character };
}

function convertPosition(position: Position, text: string): number {
  let line = 0;
  let character = 0;
  const buffer = new TextEncoder().encode(text);

  let i = 0;
  while (i < text.length) {
    if (line == position.line && character == position.character) {
      return i;
    }

    if (buffer.at(i) == 0x0a) {
      line++;
      character = 0;
    } else {
      character++;
    }

    i++;
  }

  return i;
}

async function runCompiler(
  text: string,
  flags: string,
  settings: NushellLSPSettings,
  options: { allowErrors?: boolean } = {}
): Promise<string> {
  const allowErrors =
    options.allowErrors === undefined ? true : options.allowErrors;

  try {
    fs.writeFileSync(tmpFile.name, text);
    // eslint-disable-next-line @typescript-eslint/no-explicit-any
  } catch (e: any) {
    // connection.console.log(e);
  }

  let stdout = "";
  try {
    connection.console.log(
      "running: " + `${settings.nushellExecutablePath} ${flags} ${tmpFile.name}`
    );
    const output = await exec(
<<<<<<< HEAD
      `${settings.nushellExecutablePath} ${flags} ${tmpFile.name}`,
=======
      //   `/Users/jt/Source/nushell/target/debug/nu ${flags} ${tmpFile.name}`,
      `/Users/fdncred/src/forks/nushell-ide/target/debug/nu ${flags} ${tmpFile.name}`,
>>>>>>> 09cc12e0
      {
        timeout: settings.maxNushellInvocationTime,
      }
    );
    stdout = output.stdout;
    console.log("stdout: " + stdout);
    connection.console.log("stdout: " + stdout);
    process.stdout.write("stdout: " + stdout);
    // eslint-disable-next-line @typescript-eslint/no-explicit-any
  } catch (e: any) {
    stdout = e.stdout;
    if (!allowErrors) {
      if (e.signal != null) {
        connection.console.log("compile failed: ");
        connection.console.log(e);
      } else {
        connection.console.log("Error:" + e);
      }
      throw e;
    }
  }

  return stdout;
}

connection.onHover(async (request: HoverParams) => {
  const document = documents.get(request.textDocument.uri);
  const settings = await getDocumentSettings(request.textDocument.uri);

  const text = document?.getText();

  if (!(typeof text == "string")) return null;

  // connection.console.log("request: ");
  // connection.console.log(request.textDocument.uri);
  // connection.console.log("index: " + convertPosition(request.position, text));
  const stdout = await runCompiler(
    text,
    "--ide-hover " + convertPosition(request.position, text),
    settings
  );

  const lines = stdout.split("\n").filter((l) => l.length > 0);
  for (const line of lines) {
    const obj = JSON.parse(line);
    // connection.console.log("hovering");
    // connection.console.log(obj);

    // FIXME: Figure out how to import `vscode` package in server.ts without
    // getting runtime import errors to remove this deprecation warning.
    const contents = {
      value: obj.hover,
      language: "nushell",
    };

    if (obj.hover != "") {
      if (obj.span) {
        const lineBreaks = findLineBreaks(
          obj.file
            ? (await fs.promises.readFile(obj.file)).toString()
            : document?.getText() ?? ""
        );

        return {
          contents,
          range: {
            start: convertSpan(obj.span.start, lineBreaks),
            end: convertSpan(obj.span.end, lineBreaks),
          },
        };
      } else {
        return { contents };
      }
    }
  }
});

// This handler provides the initial list of the completion items.
connection.onCompletion(
  async (request: TextDocumentPositionParams): Promise<CompletionItem[]> => {
    // The pass parameter contains the position of the text document in
    // which code complete got requested. For the example we ignore this
    // info and always provide the same completion items.

    const document = documents.get(request.textDocument.uri);
    const settings = await getDocumentSettings(request.textDocument.uri);

    const text = document?.getText();

    if (typeof text == "string") {
      // connection.console.log("completion request: ");
      // connection.console.log(request.textDocument.uri);
      const index = convertPosition(request.position, text);
      // connection.console.log("index: " + index);
      const stdout = await runCompiler(
        text,
        "--ide-complete " + index, //+ includeFlagForPath(request.textDocument.uri),
        settings
      );
      // connection.console.log("got: " + stdout);

      const lines = stdout.split("\n").filter((l) => l.length > 0);
      for (const line of lines) {
        const obj = JSON.parse(line);
        // connection.console.log("completions");
        // connection.console.log(obj);

        const output = [];
        let index = 1;
        for (const completion of obj.completions) {
          output.push({
            label: completion,
            kind: completion.includes("(")
              ? CompletionItemKind.Function
              : CompletionItemKind.Field,
            data: index,
          });
          index++;
        }
        return output;
      }
    }

    return [];
  }
);

connection.onDefinition(async (request) => {
  const document = documents.get(request.textDocument.uri);
  if (!document) return;
  const settings = await getDocumentSettings(request.textDocument.uri);

  const text = document.getText();

  // connection.console.log("request: ");
  // connection.console.log(request.textDocument.uri);
  // connection.console.log("index: " + convertPosition(request.position, text));
  const stdout = await runCompiler(
    text,
    "--ide-goto-def " + convertPosition(request.position, text),
    settings
  );
  return goToDefinition(document, stdout);
});

// This handler resolves additional information for the item selected in
// the completion list.
connection.onCompletionResolve((item: CompletionItem): CompletionItem => {
  return item;
});

async function goToDefinition(
  document: TextDocument,
  nushellOutput: string
): Promise<HandlerResult<Definition, void> | undefined> {
  const lines = nushellOutput.split("\n").filter((l) => l.length > 0);
  for (const line of lines) {
    const obj = JSON.parse(line);
    // connection.console.log("going to type definition");
    // connection.console.log(obj);
    if (obj.file === "" || obj.file === "__prelude__") return;

    const lineBreaks = findLineBreaks(
      obj.file
        ? (await fs.promises.readFile(obj.file)).toString()
        : document.getText() ?? ""
    );
    // const uri = obj.file ? "file://" + obj.file : document.uri;

    let uri = "";
    if (obj.file == tmpFile.name) {
      uri = document.uri;
    } else {
      uri = obj.file ? "file://" + obj.file : document.uri;
    }

    // connection.console.log(uri);

    return {
      uri: uri,
      range: {
        start: convertSpan(obj.start, lineBreaks),
        end: convertSpan(obj.end, lineBreaks),
      },
    };
  }
}

connection.languages.inlayHint.on((params: InlayHintParams) => {
  const document = documents.get(params.textDocument.uri) as NuTextDocument;
  return document.nuInlayHints;
});

function findLineBreaks(utf16_text: string): Array<number> {
  const utf8_text = new TextEncoder().encode(utf16_text);
  const lineBreaks: Array<number> = [];

  for (let i = 0; i < utf8_text.length; ++i) {
    if (utf8_text[i] == 0x0a) {
      lineBreaks.push(i);
    }
  }

  return lineBreaks;
}

// Make the text document manager listen on the connection
// for open, change and close text document events
documents.listen(connection);

// Listen on the connection
connection.listen();<|MERGE_RESOLUTION|>--- conflicted
+++ resolved
@@ -370,12 +370,7 @@
       "running: " + `${settings.nushellExecutablePath} ${flags} ${tmpFile.name}`
     );
     const output = await exec(
-<<<<<<< HEAD
       `${settings.nushellExecutablePath} ${flags} ${tmpFile.name}`,
-=======
-      //   `/Users/jt/Source/nushell/target/debug/nu ${flags} ${tmpFile.name}`,
-      `/Users/fdncred/src/forks/nushell-ide/target/debug/nu ${flags} ${tmpFile.name}`,
->>>>>>> 09cc12e0
       {
         timeout: settings.maxNushellInvocationTime,
       }
